plugins {
    id("java")
    id("jacoco")
}

group = "com.github.lukaszbudnik"
version = "1.0-SNAPSHOT"

repositories {
    mavenCentral()
}

dependencies {
<<<<<<< HEAD
    testImplementation(platform("org.junit:junit-bom:5.13.4"))
=======
    // Logging
    implementation("org.slf4j:slf4j-api:2.0.9")
    
    testImplementation(platform("org.junit:junit-bom:5.10.0"))
>>>>>>> c7ea5f4b
    testImplementation("org.junit.jupiter:junit-jupiter")
    testImplementation("org.mockito:mockito-core:5.8.0")
    testImplementation("org.mockito:mockito-junit-jupiter:5.8.0")
    testImplementation("ch.qos.logback:logback-classic:1.5.13")
}

tasks.test {
    useJUnitPlatform {
        excludeTags("performance")
    }
}

// Performance test task - runs separately from unit tests
tasks.register<Test>("performanceTest") {
    description = "Runs performance tests"
    group = "verification"
    
    useJUnitPlatform {
        includeTags("performance")
    }
    
    // Give performance tests more memory and time
    maxHeapSize = "2g"
    
    // Show detailed output for performance tests
    testLogging {
        events("passed", "skipped", "failed", "standard_out", "standard_error")
        showStandardStreams = true
    }
}<|MERGE_RESOLUTION|>--- conflicted
+++ resolved
@@ -11,14 +11,9 @@
 }
 
 dependencies {
-<<<<<<< HEAD
-    testImplementation(platform("org.junit:junit-bom:5.13.4"))
-=======
-    // Logging
     implementation("org.slf4j:slf4j-api:2.0.9")
     
-    testImplementation(platform("org.junit:junit-bom:5.10.0"))
->>>>>>> c7ea5f4b
+    testImplementation(platform("org.junit:junit-bom:5.13.4"))
     testImplementation("org.junit.jupiter:junit-jupiter")
     testImplementation("org.mockito:mockito-core:5.8.0")
     testImplementation("org.mockito:mockito-junit-jupiter:5.8.0")
