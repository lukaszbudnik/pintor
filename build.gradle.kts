--- conflicted
+++ resolved
@@ -11,19 +11,13 @@
 }
 
 dependencies {
-    // Logging
     implementation("org.slf4j:slf4j-api:2.0.9")
     
-    testImplementation(platform("org.junit:junit-bom:5.10.0"))
+    testImplementation(platform("org.junit:junit-bom:5.13.4"))
     testImplementation("org.junit.jupiter:junit-jupiter")
-<<<<<<< HEAD
     testImplementation("org.mockito:mockito-core:5.19.0")
     testImplementation("org.mockito:mockito-junit-jupiter:5.19.0")
-=======
-    testImplementation("org.mockito:mockito-core:5.8.0")
-    testImplementation("org.mockito:mockito-junit-jupiter:5.8.0")
     testImplementation("ch.qos.logback:logback-classic:1.5.13")
->>>>>>> c7ea5f4b
 }
 
 tasks.test {
