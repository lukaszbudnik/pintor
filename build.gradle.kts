--- conflicted
+++ resolved
@@ -1,12 +1,8 @@
 plugins {
     id("java")
     id("jacoco")
-<<<<<<< HEAD
     id("maven-publish")
-    id("com.diffplug.spotless") version "8.0.0"
-=======
     id("com.diffplug.spotless") version "8.1.0"
->>>>>>> 58120b5e
 }
 
 group = "com.github.lukaszbudnik"
